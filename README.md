--- conflicted
+++ resolved
@@ -229,11 +229,7 @@
 
 ## 📞 Support
 
-<<<<<<< HEAD
-**Join Discord**: [Bittensor - Subnet 90 channel](https://discord.gg/QtuWjbk7aF) and contact `@_enzi_`
-=======
 **Join Discord**: [Bittensor - Subnet 90](https://discord.gg/QtuWjbk7aF) and contact `@_enzi_`
->>>>>>> eb60bc03
 
 **Additional Documentation**:
 - **`pm2-commands-reference.md`** - Complete PM2 command reference
