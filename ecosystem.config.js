<<<<<<< HEAD
module.exports = {
  "apps": [
    {
      "name": "miner1",
      "script": "run_miner.py",
      "interpreter": "/root/sn90_tien/.venv/bin/python3",
      "cwd": "/root/sn90_tien",
      "env": {
        "NETWORK": "finney",
        "SUBNET_UID": "90",
        "API_URL": "https://api.subnet90.com",
        "LOG_LEVEL": "INFO",
        "LOG_FORMAT": "json",
        "LOG_DIR": "./logs",
        "MAX_WORKERS": "4",
        "REQUEST_TIMEOUT": "30",
        "WALLET_NAME": "c1",
        "HOTKEY_NAME": "h1",
        "MINER_PORT": "9001",
        "MINER_STRATEGY": "ai_reasoning",
        "MINER_ID": "miner1"
      },
      "error_file": "./logs/miner1.error.log",
      "out_file": "./logs/miner1.log",
      "log_date_format": "YYYY-MM-DD HH:mm:ss",
      "max_restarts": 10,
      "min_uptime": "10s",
      "restart_delay": 4000,
      "autorestart": true,
      "watch": false
    },
    {
      "name": "miner2",
      "script": "run_miner.py",
      "interpreter": "/root/sn90_tien/.venv/bin/python3",
      "cwd": "/root/sn90_tien",
      "env": {
        "NETWORK": "finney",
        "SUBNET_UID": "90",
        "API_URL": "https://api.subnet90.com",
        "LOG_LEVEL": "INFO",
        "LOG_FORMAT": "json",
        "LOG_DIR": "./logs",
        "MAX_WORKERS": "4",
        "REQUEST_TIMEOUT": "30",
        "WALLET_NAME": "c1",
        "HOTKEY_NAME": "h2",
        "MINER_PORT": "9002",
        "MINER_STRATEGY": "ai_reasoning",
        "MINER_ID": "miner2"
      },
      "error_file": "./logs/miner2.error.log",
      "out_file": "./logs/miner2.log",
      "log_date_format": "YYYY-MM-DD HH:mm:ss",
      "max_restarts": 10,
      "min_uptime": "10s",
      "restart_delay": 4000,
      "autorestart": true,
      "watch": false
    },
    {
      "name": "miner3",
      "script": "run_miner.py",
      "interpreter": "/root/sn90_tien/.venv/bin/python3",
      "cwd": "/root/sn90_tien",
      "env": {
        "NETWORK": "finney",
        "SUBNET_UID": "90",
        "API_URL": "https://api.subnet90.com",
        "LOG_LEVEL": "INFO",
        "LOG_FORMAT": "json",
        "LOG_DIR": "./logs",
        "MAX_WORKERS": "4",
        "REQUEST_TIMEOUT": "30",
        "WALLET_NAME": "c1",
        "HOTKEY_NAME": "h3",
        "MINER_PORT": "9003",
        "MINER_STRATEGY": "ai_reasoning",
        "MINER_ID": "miner3"
      },
      "error_file": "./logs/miner3.error.log",
      "out_file": "./logs/miner3.log",
      "log_date_format": "YYYY-MM-DD HH:mm:ss",
      "max_restarts": 10,
      "min_uptime": "10s",
      "restart_delay": 4000,
      "autorestart": true,
      "watch": false
    },
    {
      "name": "miner4",
      "script": "run_miner.py",
      "interpreter": "/root/sn90_tien/.venv/bin/python3",
      "cwd": "/root/sn90_tien",
      "env": {
        "NETWORK": "finney",
        "SUBNET_UID": "90",
        "API_URL": "https://api.subnet90.com",
        "LOG_LEVEL": "INFO",
        "LOG_FORMAT": "json",
        "LOG_DIR": "./logs",
        "MAX_WORKERS": "4",
        "REQUEST_TIMEOUT": "30",
        "WALLET_NAME": "c1",
        "HOTKEY_NAME": "h4",
        "MINER_PORT": "9004",
        "MINER_STRATEGY": "ai_reasoning",
        "MINER_ID": "miner4"
      },
      "error_file": "./logs/miner4.error.log",
      "out_file": "./logs/miner4.log",
      "log_date_format": "YYYY-MM-DD HH:mm:ss",
      "max_restarts": 10,
      "min_uptime": "10s",
      "restart_delay": 4000,
      "autorestart": true,
      "watch": false
    }
  ]
}
=======
const path = require("path");
const fs = require("fs");

// Base directory
const base = path.resolve(__dirname);

// Helper to check if hotkey exists
const hotkeyExists = (walletName, hotkeyName) => {
  const hotkeyPath = path.join(process.env.HOME, ".bittensor", "wallets", walletName, "hotkeys", hotkeyName);
  return fs.existsSync(hotkeyPath);
};

// Base configuration for all apps
const baseConfig = {
  interpreter: path.join(base, ".venv", "bin", "python3"),
  cwd: base,
  error_file: path.join(base, "logs"),
  out_file: path.join(base, "logs"),
  log_date_format: "YYYY-MM-DD HH:mm:ss",
  max_restarts: 10,
  min_uptime: "10s",
  restart_delay: 4000,
  autorestart: true,
  watch: false
};

// Base environment variables
const baseEnv = {
  NETWORK: process.env.NETWORK || "finney",
  SUBNET_UID: process.env.SUBNET_UID || "90",
  API_URL: process.env.API_URL || "https://api.subnet90.com",
  LOG_LEVEL: process.env.LOG_LEVEL || "INFO",
  LOG_FORMAT: process.env.LOG_FORMAT || "json",
  LOG_DIR: "./logs",
  MAX_WORKERS: process.env.MAX_WORKERS || "4",
  REQUEST_TIMEOUT: process.env.REQUEST_TIMEOUT || "30",
  WALLET_NAME: process.env.WALLET_NAME || "my_wallet"
};

// Configuration for miners
const minerConfigs = [
  { name: "miner_1", port: "8091", hotkey: "miner_1" },
  { name: "miner_2", port: "8092", hotkey: "miner_2" },
  { name: "miner_3", port: "8093", hotkey: "miner_3" }
];

// Configuration for validators
const validatorConfigs = [
  { name: "validator_1", port: "9091", hotkey: "validator" }
];

// Generate app configurations
const apps = [];

// Add miners if their hotkeys exist
minerConfigs.forEach(config => {
  if (hotkeyExists(baseEnv.WALLET_NAME, config.hotkey)) {
    apps.push({
      ...baseConfig,
      name: config.name,
      script: path.join(base, "run_miner.py"),
      error_file: path.join(base, "logs", `${config.name}.error.log`),
      out_file: path.join(base, "logs", `${config.name}.log`),
      env: {
        ...baseEnv,
        HOTKEY_NAME: config.hotkey,
        MINER_PORT: config.port,
        MINER_STRATEGY: process.env.MINER_STRATEGY || "hybrid",
        MINER_ID: config.name,
        STRATEGY_WEIGHTS: process.env.STRATEGY_WEIGHTS || '{"ai": 0.6, "heuristic": 0.4}'
      }
    });
  }
});

// Add validators if their hotkeys exist
validatorConfigs.forEach(config => {
  if (hotkeyExists(baseEnv.WALLET_NAME, config.hotkey)) {
    apps.push({
      ...baseConfig,
      name: config.name,
      script: path.join(base, "run_validator.py"),
      error_file: path.join(base, "logs", `${config.name}.error.log`),
      out_file: path.join(base, "logs", `${config.name}.log`),
      env: {
        ...baseEnv,
        HOTKEY_NAME: config.hotkey,
        VALIDATOR_PORT: config.port
      }
    });
  }
});

// Show status message
if (apps.length === 0) {
  console.log("\n⚠️  WARNING: No hotkeys found!");
  console.log(`Searched in: ${path.join(process.env.HOME, ".bittensor", "wallets", baseEnv.WALLET_NAME, "hotkeys")}`);
  console.log("\nTo create hotkeys, run:");
  console.log(`  btcli wallet new_hotkey --wallet.name ${baseEnv.WALLET_NAME} --wallet.hotkey miner_1`);
  console.log("\nMiners and validators will not start until their hotkeys have been created.\n");
} else {
  console.log(`\n✅ Found ${apps.length} hotkey(s), configuring: ${apps.map(a => a.name).join(", ")}`);
  console.log("\n💡 Useful commands: pm2 status | pm2 logs | pm2 monit");
  console.log("   See pm2-commands-reference.md for full command list\n");
}

module.exports = { apps };
>>>>>>> 78161c57
<|MERGE_RESOLUTION|>--- conflicted
+++ resolved
@@ -1,125 +1,3 @@
-<<<<<<< HEAD
-module.exports = {
-  "apps": [
-    {
-      "name": "miner1",
-      "script": "run_miner.py",
-      "interpreter": "/root/sn90_tien/.venv/bin/python3",
-      "cwd": "/root/sn90_tien",
-      "env": {
-        "NETWORK": "finney",
-        "SUBNET_UID": "90",
-        "API_URL": "https://api.subnet90.com",
-        "LOG_LEVEL": "INFO",
-        "LOG_FORMAT": "json",
-        "LOG_DIR": "./logs",
-        "MAX_WORKERS": "4",
-        "REQUEST_TIMEOUT": "30",
-        "WALLET_NAME": "c1",
-        "HOTKEY_NAME": "h1",
-        "MINER_PORT": "9001",
-        "MINER_STRATEGY": "ai_reasoning",
-        "MINER_ID": "miner1"
-      },
-      "error_file": "./logs/miner1.error.log",
-      "out_file": "./logs/miner1.log",
-      "log_date_format": "YYYY-MM-DD HH:mm:ss",
-      "max_restarts": 10,
-      "min_uptime": "10s",
-      "restart_delay": 4000,
-      "autorestart": true,
-      "watch": false
-    },
-    {
-      "name": "miner2",
-      "script": "run_miner.py",
-      "interpreter": "/root/sn90_tien/.venv/bin/python3",
-      "cwd": "/root/sn90_tien",
-      "env": {
-        "NETWORK": "finney",
-        "SUBNET_UID": "90",
-        "API_URL": "https://api.subnet90.com",
-        "LOG_LEVEL": "INFO",
-        "LOG_FORMAT": "json",
-        "LOG_DIR": "./logs",
-        "MAX_WORKERS": "4",
-        "REQUEST_TIMEOUT": "30",
-        "WALLET_NAME": "c1",
-        "HOTKEY_NAME": "h2",
-        "MINER_PORT": "9002",
-        "MINER_STRATEGY": "ai_reasoning",
-        "MINER_ID": "miner2"
-      },
-      "error_file": "./logs/miner2.error.log",
-      "out_file": "./logs/miner2.log",
-      "log_date_format": "YYYY-MM-DD HH:mm:ss",
-      "max_restarts": 10,
-      "min_uptime": "10s",
-      "restart_delay": 4000,
-      "autorestart": true,
-      "watch": false
-    },
-    {
-      "name": "miner3",
-      "script": "run_miner.py",
-      "interpreter": "/root/sn90_tien/.venv/bin/python3",
-      "cwd": "/root/sn90_tien",
-      "env": {
-        "NETWORK": "finney",
-        "SUBNET_UID": "90",
-        "API_URL": "https://api.subnet90.com",
-        "LOG_LEVEL": "INFO",
-        "LOG_FORMAT": "json",
-        "LOG_DIR": "./logs",
-        "MAX_WORKERS": "4",
-        "REQUEST_TIMEOUT": "30",
-        "WALLET_NAME": "c1",
-        "HOTKEY_NAME": "h3",
-        "MINER_PORT": "9003",
-        "MINER_STRATEGY": "ai_reasoning",
-        "MINER_ID": "miner3"
-      },
-      "error_file": "./logs/miner3.error.log",
-      "out_file": "./logs/miner3.log",
-      "log_date_format": "YYYY-MM-DD HH:mm:ss",
-      "max_restarts": 10,
-      "min_uptime": "10s",
-      "restart_delay": 4000,
-      "autorestart": true,
-      "watch": false
-    },
-    {
-      "name": "miner4",
-      "script": "run_miner.py",
-      "interpreter": "/root/sn90_tien/.venv/bin/python3",
-      "cwd": "/root/sn90_tien",
-      "env": {
-        "NETWORK": "finney",
-        "SUBNET_UID": "90",
-        "API_URL": "https://api.subnet90.com",
-        "LOG_LEVEL": "INFO",
-        "LOG_FORMAT": "json",
-        "LOG_DIR": "./logs",
-        "MAX_WORKERS": "4",
-        "REQUEST_TIMEOUT": "30",
-        "WALLET_NAME": "c1",
-        "HOTKEY_NAME": "h4",
-        "MINER_PORT": "9004",
-        "MINER_STRATEGY": "ai_reasoning",
-        "MINER_ID": "miner4"
-      },
-      "error_file": "./logs/miner4.error.log",
-      "out_file": "./logs/miner4.log",
-      "log_date_format": "YYYY-MM-DD HH:mm:ss",
-      "max_restarts": 10,
-      "min_uptime": "10s",
-      "restart_delay": 4000,
-      "autorestart": true,
-      "watch": false
-    }
-  ]
-}
-=======
 const path = require("path");
 const fs = require("fs");
 
@@ -156,14 +34,15 @@
   LOG_DIR: "./logs",
   MAX_WORKERS: process.env.MAX_WORKERS || "4",
   REQUEST_TIMEOUT: process.env.REQUEST_TIMEOUT || "30",
-  WALLET_NAME: process.env.WALLET_NAME || "my_wallet"
+  WALLET_NAME: process.env.WALLET_NAME || "c1"
 };
 
 // Configuration for miners
 const minerConfigs = [
-  { name: "miner_1", port: "8091", hotkey: "miner_1" },
-  { name: "miner_2", port: "8092", hotkey: "miner_2" },
-  { name: "miner_3", port: "8093", hotkey: "miner_3" }
+  { name: "miner_1", port: "9001", hotkey: "h1" },
+  { name: "miner_2", port: "9002", hotkey: "h2" },
+  { name: "miner_3", port: "9003", hotkey: "h3" },
+  { name: "miner_4", port: "9004", hotkey: "h4" }
 ];
 
 // Configuration for validators
@@ -226,5 +105,4 @@
   console.log("   See pm2-commands-reference.md for full command list\n");
 }
 
-module.exports = { apps };
->>>>>>> 78161c57
+module.exports = { apps };